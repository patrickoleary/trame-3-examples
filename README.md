--- conflicted
+++ resolved
@@ -198,8 +198,6 @@
 
 ---
 
-<<<<<<< HEAD
-=======
 #### 3. Client-Side Contour Visualization (LocalViewRendering)
 *   **Script:** [`02_ContourGeometry/LocalViewRendering.py`](./vtk/02_ContourGeometry/LocalViewRendering.py)
 *   **Description:** This application demonstrates client-side VTK rendering using `VtkLocalView`. The entire VTK pipeline, including the render window, is managed in Python on the server, and `VtkLocalView` renders the scene directly in the browser. A slider controls the contour value. This example showcases a modern Trame 3 class-based structure for local rendering.
@@ -208,7 +206,6 @@
 
 ---
 
->>>>>>> 779fe254
 *More examples to come!*
 
 ## Running the Examples
